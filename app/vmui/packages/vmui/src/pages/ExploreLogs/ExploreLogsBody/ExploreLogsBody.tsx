import React, { FC, useState, useMemo, useEffect } from "preact/compat";
import JsonView from "../../../components/Views/JsonView/JsonView";
import { CodeIcon, FilterIcon, ListIcon, TableIcon } from "../../../components/Main/Icons";
import Tabs from "../../../components/Main/Tabs/Tabs";
import "./style.scss";
import classNames from "classnames";
import useDeviceDetect from "../../../hooks/useDeviceDetect";
import { Logs } from "../../../api/types";
import dayjs from "dayjs";
import { useTimeState } from "../../../state/time/TimeStateContext";
import useStateSearchParams from "../../../hooks/useStateSearchParams";
import useSearchParamsFromObject from "../../../hooks/useSearchParamsFromObject";
import TableSettings from "../../../components/Table/TableSettings/TableSettings";
import useBoolean from "../../../hooks/useBoolean";
import TableLogs from "./TableLogs";
import GroupLogs from "./GroupLogs";
import FilterLogs, { FilterObj } from "./FilterLogs/FilterLogs";
import Button from "../../../components/Main/Button/Button";
import Tooltip from "../../../components/Main/Tooltip/Tooltip";
import { useSearchParams } from "react-router-dom";
import qs from "qs";

export interface ExploreLogBodyProps {
  data: Logs[];
  loaded?: boolean;
}

enum DisplayType {
  group = "group",
  table = "table",
  json = "json",
}

const tabs = [
  { label: "Group", value: DisplayType.group, icon: <ListIcon/> },
  { label: "Table", value: DisplayType.table, icon: <TableIcon/> },
  { label: "JSON", value: DisplayType.json, icon: <CodeIcon/> },
];

const ExploreLogsBody: FC<ExploreLogBodyProps> = ({ data, loaded }) => {
  const [searchParams] = useSearchParams();
  const { isMobile } = useDeviceDetect();
  const { timezone } = useTimeState();
  const { setSearchParamsFromKeys } = useSearchParamsFromObject();

  const [activeTab, setActiveTab] = useStateSearchParams(DisplayType.group, "view");
  const [displayColumns, setDisplayColumns] = useState<string[]>([]);
  const { value: tableCompact, toggle: toggleTableCompact } = useBoolean(false);
  const { value: showFilters, toggle: toggleShowFilters, setTrue: handleOpenFilters } = useBoolean(false);

  const [filteredLogs, setFilteredLogs] = useState<Logs[]>([]);

  const filtersFromParams = useMemo(() => {
    const stringParams = searchParams.get("filters") || "";
    const params = qs.parse(stringParams, { allowDots: true });
    const result = Object.values(params).map((f, i) => typeof f === "object" ? ({ ...f, id: i }) : null);
    return result.filter(Boolean) as FilterObj[];
  }, [searchParams]);

  const hasFilters = useMemo(() => !!filtersFromParams.length, [filtersFromParams]);

  const logs = useMemo(() => data.map((item) => ({
    time: dayjs(item._time).tz().format("MMM DD, YYYY \nHH:mm:ss.SSS"),
    data: JSON.stringify(item, null, 2),
    ...item,
  })) as Logs[], [data, timezone]);

  const columns = useMemo(() => {
    if (!logs?.length) return [];
    const hideColumns = ["data", "_time"];
    const keys = new Set<string>();
    for (const item of logs) {
      for (const key in item) {
        keys.add(key);
      }
    }
    return Array.from(keys).filter((col) => !hideColumns.includes(col));
  }, [logs]);

  const handleChangeTab = (view: string) => {
    setActiveTab(view as DisplayType);
    setSearchParamsFromKeys({ view });
  };

<<<<<<< HEAD
  const handleChangeLimit = (limit: number) => {
    setLimitRows(limit);
    setSearchParamsFromKeys({ limit });
    saveToStorage("LOGS_LIMIT", `${limit}`);
  };

  const handleChangeFilteredLogs = (logs: Logs[]) => {
    setFilteredLogs(logs);
  };

  useEffect(() => {
    setFilteredLogs(logs);
  }, [logs]);

  useEffect(() => {
    if (filtersFromParams.length) {
      handleOpenFilters();
    }
  }, [filtersFromParams]);

=======
>>>>>>> 5f9fb58d
  return (
    <div
      className={classNames({
        "vm-explore-logs-body": true,
        "vm-block": true,
        "vm-block_mobile": isMobile,
      })}
    >
      <div
        className={classNames({
          "vm-explore-logs-body-header": true,
          "vm-section-header": true,
          "vm-explore-logs-body-header_mobile": isMobile,
        })}
      >
        <div className="vm-section-header__tabs">
          <Tabs
            activeItem={String(activeTab)}
            items={tabs}
            onChange={handleChangeTab}
          />
        </div>
        {activeTab === DisplayType.group && (
          <Tooltip title={"Filters"}>
            <Button
              variant="text"
              color={showFilters ? "primary" : "gray"}
              startIcon={(
                <span
                  className={classNames({
                    "vm-section-header__filter-icon": true,
                    "vm-section-header__filter-icon_active": hasFilters
                  })}
                ><FilterIcon/></span>
              )}
              onClick={toggleShowFilters}
              ariaLabel={"filters"}
            />
          </Tooltip>
        )}
        {activeTab === DisplayType.table && (
          <div className="vm-explore-logs-body-header__settings">
            <TableSettings
              columns={columns}
              defaultColumns={displayColumns}
              onChangeColumns={setDisplayColumns}
              tableCompact={tableCompact}
              toggleTableCompact={toggleTableCompact}
            />
          </div>
        )}
      </div>

      <div
        className={classNames({
          "vm-explore-logs-body__table": true,
          "vm-explore-logs-body__table_mobile": isMobile,
        })}
      >
        {showFilters && (
          <FilterLogs
            logs={logs}
            filtersFromParams={filtersFromParams}
            onChange={handleChangeFilteredLogs}
          />
        )}
        {!data.length && (
          <div className="vm-explore-logs-body__empty">
            {loaded ? "No logs found" : "Run query to see logs"}
          </div>
        )}
        {!!data.length && (
          <>
            {activeTab === DisplayType.table && (
              <TableLogs
<<<<<<< HEAD
                logs={filteredLogs}
                limitRows={+limitRows}
=======
                logs={logs}
>>>>>>> 5f9fb58d
                displayColumns={displayColumns}
                tableCompact={tableCompact}
                columns={columns}
              />
            )}
            {activeTab === DisplayType.group && (
              <GroupLogs
                logs={filteredLogs}
                columns={columns}
              />
            )}
            {activeTab === DisplayType.json && (
              <JsonView data={data}/>
            )}
          </>
        )}
      </div>
    </div>
  );
};

export default ExploreLogsBody;<|MERGE_RESOLUTION|>--- conflicted
+++ resolved
@@ -82,13 +82,6 @@
     setSearchParamsFromKeys({ view });
   };
 
-<<<<<<< HEAD
-  const handleChangeLimit = (limit: number) => {
-    setLimitRows(limit);
-    setSearchParamsFromKeys({ limit });
-    saveToStorage("LOGS_LIMIT", `${limit}`);
-  };
-
   const handleChangeFilteredLogs = (logs: Logs[]) => {
     setFilteredLogs(logs);
   };
@@ -103,8 +96,6 @@
     }
   }, [filtersFromParams]);
 
-=======
->>>>>>> 5f9fb58d
   return (
     <div
       className={classNames({
@@ -180,12 +171,7 @@
           <>
             {activeTab === DisplayType.table && (
               <TableLogs
-<<<<<<< HEAD
                 logs={filteredLogs}
-                limitRows={+limitRows}
-=======
-                logs={logs}
->>>>>>> 5f9fb58d
                 displayColumns={displayColumns}
                 tableCompact={tableCompact}
                 columns={columns}
