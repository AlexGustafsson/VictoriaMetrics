package netstorage

import (
	"container/heap"
	"errors"
	"flag"
	"fmt"
	"runtime"
	"sort"
	"sync"
	"sync/atomic"

	"github.com/VictoriaMetrics/VictoriaMetrics/app/vmselect/searchutils"
	"github.com/VictoriaMetrics/VictoriaMetrics/app/vmstorage"
	"github.com/VictoriaMetrics/VictoriaMetrics/app/vmstorage/promdb"
	"github.com/VictoriaMetrics/VictoriaMetrics/lib/bytesutil"
	"github.com/VictoriaMetrics/VictoriaMetrics/lib/fasttime"
	"github.com/VictoriaMetrics/VictoriaMetrics/lib/logger"
	"github.com/VictoriaMetrics/VictoriaMetrics/lib/storage"
	"github.com/VictoriaMetrics/metrics"
)

var (
	maxTagKeysPerSearch          = flag.Int("search.maxTagKeys", 100e3, "The maximum number of tag keys returned from /api/v1/labels")
	maxTagValuesPerSearch        = flag.Int("search.maxTagValues", 100e3, "The maximum number of tag values returned from /api/v1/label/<label_name>/values")
	maxTagValueSuffixesPerSearch = flag.Int("search.maxTagValueSuffixesPerSearch", 100e3, "The maximum number of tag value suffixes returned from /metrics/find")
	maxMetricsPerSearch          = flag.Int("search.maxUniqueTimeseries", 300e3, "The maximum number of unique time series each search can scan")
)

// Result is a single timeseries result.
//
// ProcessSearchQuery returns Result slice.
type Result struct {
	// The name of the metric.
	MetricName storage.MetricName

	// Values are sorted by Timestamps.
	Values     []float64
	Timestamps []int64

	// Marshaled MetricName. Used only for results sorting
	// in app/vmselect/promql
	MetricNameMarshaled []byte
}

func (r *Result) reset() {
	r.MetricName.Reset()
	r.Values = r.Values[:0]
	r.Timestamps = r.Timestamps[:0]
	r.MetricNameMarshaled = r.MetricNameMarshaled[:0]
}

// Results holds results returned from ProcessSearchQuery.
type Results struct {
	tr        storage.TimeRange
	fetchData bool
	deadline  searchutils.Deadline

	packedTimeseries []packedTimeseries
	sr               *storage.Search
	tbf              *tmpBlocksFile
}

// Len returns the number of results in rss.
func (rss *Results) Len() int {
	return len(rss.packedTimeseries)
}

// Cancel cancels rss work.
func (rss *Results) Cancel() {
	rss.mustClose()
}

func (rss *Results) mustClose() {
	putStorageSearch(rss.sr)
	rss.sr = nil
	putTmpBlocksFile(rss.tbf)
	rss.tbf = nil
}

var timeseriesWorkCh = make(chan *timeseriesWork, gomaxprocs*16)

type timeseriesWork struct {
	mustStop uint64
	rss      *Results
	pts      *packedTimeseries
	f        func(rs *Result, workerID uint) error
	doneCh   chan error

	rowsProcessed int
}

func init() {
	for i := 0; i < gomaxprocs; i++ {
		go timeseriesWorker(uint(i))
	}
}

func timeseriesWorker(workerID uint) {
	var rs Result
	var rsLastResetTime uint64
	for tsw := range timeseriesWorkCh {
		rss := tsw.rss
		if rss.deadline.Exceeded() {
			tsw.doneCh <- fmt.Errorf("timeout exceeded during query execution: %s", rss.deadline.String())
			continue
		}
		if atomic.LoadUint64(&tsw.mustStop) != 0 {
			tsw.doneCh <- nil
			continue
		}
		if err := tsw.pts.Unpack(&rs, rss.tbf, rss.tr, rss.fetchData); err != nil {
			tsw.doneCh <- fmt.Errorf("error during time series unpacking: %w", err)
			continue
		}
		if len(rs.Timestamps) > 0 || !rss.fetchData {
			if err := tsw.f(&rs, workerID); err != nil {
				tsw.doneCh <- err
				continue
			}
		}
		tsw.rowsProcessed = len(rs.Values)
		tsw.doneCh <- nil
		currentTime := fasttime.UnixTimestamp()
		if cap(rs.Values) > 1024*1024 && 4*len(rs.Values) < cap(rs.Values) && currentTime-rsLastResetTime > 10 {
			// Reset rs in order to preseve memory usage after processing big time series with millions of rows.
			rs = Result{}
			rsLastResetTime = currentTime
		}
	}
}

// RunParallel runs f in parallel for all the results from rss.
//
// f shouldn't hold references to rs after returning.
// workerID is the id of the worker goroutine that calls f.
// Data processing is immediately stopped if f returns non-nil error.
//
// rss becomes unusable after the call to RunParallel.
func (rss *Results) RunParallel(f func(rs *Result, workerID uint) error) error {
	defer rss.mustClose()

	// Feed workers with work.
	tsws := make([]*timeseriesWork, len(rss.packedTimeseries))
	for i := range rss.packedTimeseries {
		tsw := &timeseriesWork{
			rss:    rss,
			pts:    &rss.packedTimeseries[i],
			f:      f,
			doneCh: make(chan error, 1),
		}
		timeseriesWorkCh <- tsw
		tsws[i] = tsw
	}
	seriesProcessedTotal := len(rss.packedTimeseries)
	rss.packedTimeseries = rss.packedTimeseries[:0]

	// Wait until work is complete.
	var firstErr error
	rowsProcessedTotal := 0
	for _, tsw := range tsws {
		if err := <-tsw.doneCh; err != nil && firstErr == nil {
			// Return just the first error, since other errors
			// are likely duplicate the first error.
			firstErr = err
			// Notify all the the tsws that they shouldn't be executed.
			for _, tsw := range tsws {
				atomic.StoreUint64(&tsw.mustStop, 1)
			}
		}
		rowsProcessedTotal += tsw.rowsProcessed
	}

	perQueryRowsProcessed.Update(float64(rowsProcessedTotal))
	perQuerySeriesProcessed.Update(float64(seriesProcessedTotal))
	return firstErr
}

var perQueryRowsProcessed = metrics.NewHistogram(`vm_per_query_rows_processed_count`)
var perQuerySeriesProcessed = metrics.NewHistogram(`vm_per_query_series_processed_count`)

var gomaxprocs = runtime.GOMAXPROCS(-1)

type packedTimeseries struct {
	metricName string
	brs        []blockRef
	pd         *promData
}

type promData struct {
	values     []float64
	timestamps []int64
}

var unpackWorkCh = make(chan *unpackWork, gomaxprocs*128)

type unpackWorkItem struct {
	br blockRef
	tr storage.TimeRange
}

type unpackWork struct {
	tbf    *tmpBlocksFile
	ws     []unpackWorkItem
	sbs    []*sortBlock
	doneCh chan error
}

func (upw *unpackWork) reset() {
	upw.tbf = nil
	ws := upw.ws
	for i := range ws {
		w := &ws[i]
		w.br = blockRef{}
		w.tr = storage.TimeRange{}
	}
	upw.ws = upw.ws[:0]
	sbs := upw.sbs
	for i := range sbs {
		sbs[i] = nil
	}
	upw.sbs = upw.sbs[:0]
	if n := len(upw.doneCh); n > 0 {
		logger.Panicf("BUG: upw.doneCh must be empty; it contains %d items now", n)
	}
}

func (upw *unpackWork) unpack(tmpBlock *storage.Block) {
	for _, w := range upw.ws {
		sb := getSortBlock()
		if err := sb.unpackFrom(tmpBlock, upw.tbf, w.br, w.tr); err != nil {
			putSortBlock(sb)
			upw.doneCh <- fmt.Errorf("cannot unpack block: %w", err)
			return
		}
		upw.sbs = append(upw.sbs, sb)
	}
	upw.doneCh <- nil
}

func getUnpackWork() *unpackWork {
	v := unpackWorkPool.Get()
	if v != nil {
		return v.(*unpackWork)
	}
	return &unpackWork{
		doneCh: make(chan error, 1),
	}
}

func putUnpackWork(upw *unpackWork) {
	upw.reset()
	unpackWorkPool.Put(upw)
}

var unpackWorkPool sync.Pool

func init() {
	for i := 0; i < gomaxprocs; i++ {
		go unpackWorker()
	}
}

func unpackWorker() {
	var tmpBlock storage.Block
	for upw := range unpackWorkCh {
		upw.unpack(&tmpBlock)
	}
}

// unpackBatchSize is the maximum number of blocks that may be unpacked at once by a single goroutine.
//
// This batch is needed in order to reduce contention for upackWorkCh in multi-CPU system.
var unpackBatchSize = 8 * runtime.GOMAXPROCS(-1)

// Unpack unpacks pts to dst.
func (pts *packedTimeseries) Unpack(dst *Result, tbf *tmpBlocksFile, tr storage.TimeRange, fetchData bool) error {
	dst.reset()
	if err := dst.MetricName.Unmarshal(bytesutil.ToUnsafeBytes(pts.metricName)); err != nil {
		return fmt.Errorf("cannot unmarshal metricName %q: %w", pts.metricName, err)
	}
	if !fetchData {
		// Do not spend resources on data reading and unpacking.
		return nil
	}

	// Feed workers with work
	brsLen := len(pts.brs)
	upws := make([]*unpackWork, 0, 1+brsLen/unpackBatchSize)
	upw := getUnpackWork()
	upw.tbf = tbf
	for _, br := range pts.brs {
		if len(upw.ws) >= unpackBatchSize {
			unpackWorkCh <- upw
			upws = append(upws, upw)
			upw = getUnpackWork()
			upw.tbf = tbf
		}
		upw.ws = append(upw.ws, unpackWorkItem{
			br: br,
			tr: tr,
		})
	}
	unpackWorkCh <- upw
	upws = append(upws, upw)
	pts.brs = pts.brs[:0]

	// Wait until work is complete
	sbs := make([]*sortBlock, 0, brsLen)
	var firstErr error
	for _, upw := range upws {
		if err := <-upw.doneCh; err != nil && firstErr == nil {
			// Return the first error only, since other errors are likely the same.
			firstErr = err
		}
		if firstErr == nil {
			sbs = append(sbs, upw.sbs...)
		} else {
			for _, sb := range upw.sbs {
				putSortBlock(sb)
			}
		}
		putUnpackWork(upw)
	}
	if firstErr != nil {
		return firstErr
	}
	if pts.pd != nil {
		// Add data from Prometheus to dst.
		// It usually has smaller timestamps than the data from sbs, so put it first.
		//
		// There is no need in check for fetchData, since this is already checked when initializing pts.pd.
		dst.Values = append(dst.Values, pts.pd.values...)
		dst.Timestamps = append(dst.Timestamps, pts.pd.timestamps...)
	}
	mergeSortBlocks(dst, sbs)
	if pts.pd != nil {
		if !sort.IsSorted(dst) {
			sort.Sort(dst)
		}
		pts.pd = nil
	}
	return nil
}

// sort.Interface implementation for Result

// Len implements sort.Interface
func (r *Result) Len() int {
	return len(r.Timestamps)
}

// Less implements sort.Interface
func (r *Result) Less(i, j int) bool {
	timestamps := r.Timestamps
	return timestamps[i] < timestamps[j]
}

// Swap implements sort.Interface
func (r *Result) Swap(i, j int) {
	timestamps := r.Timestamps
	values := r.Values
	timestamps[i], timestamps[j] = timestamps[j], timestamps[i]
	values[i], values[j] = values[j], values[i]
}

func getSortBlock() *sortBlock {
	v := sbPool.Get()
	if v == nil {
		return &sortBlock{}
	}
	return v.(*sortBlock)
}

func putSortBlock(sb *sortBlock) {
	sb.reset()
	sbPool.Put(sb)
}

var sbPool sync.Pool

var metricRowsSkipped = metrics.NewCounter(`vm_metric_rows_skipped_total{name="vmselect"}`)

func mergeSortBlocks(dst *Result, sbh sortBlocksHeap) {
	// Skip empty sort blocks, since they cannot be passed to heap.Init.
	src := sbh
	sbh = sbh[:0]
	for _, sb := range src {
		if len(sb.Timestamps) == 0 {
			putSortBlock(sb)
			continue
		}
		sbh = append(sbh, sb)
	}
	if len(sbh) == 0 {
		return
	}
	heap.Init(&sbh)
	for {
		top := sbh[0]
		heap.Pop(&sbh)
		if len(sbh) == 0 {
			dst.Timestamps = append(dst.Timestamps, top.Timestamps[top.NextIdx:]...)
			dst.Values = append(dst.Values, top.Values[top.NextIdx:]...)
			putSortBlock(top)
			break
		}
		sbNext := sbh[0]
		tsNext := sbNext.Timestamps[sbNext.NextIdx]
		idxNext := len(top.Timestamps)
		if top.Timestamps[idxNext-1] > tsNext {
			idxNext = top.NextIdx
			for top.Timestamps[idxNext] <= tsNext {
				idxNext++
			}
		}
		dst.Timestamps = append(dst.Timestamps, top.Timestamps[top.NextIdx:idxNext]...)
		dst.Values = append(dst.Values, top.Values[top.NextIdx:idxNext]...)
		if idxNext < len(top.Timestamps) {
			top.NextIdx = idxNext
			heap.Push(&sbh, top)
		} else {
			// Return top to the pool.
			putSortBlock(top)
		}
	}

	timestamps, values := storage.DeduplicateSamples(dst.Timestamps, dst.Values)
	dedups := len(dst.Timestamps) - len(timestamps)
	dedupsDuringSelect.Add(dedups)
	dst.Timestamps = timestamps
	dst.Values = values
}

var dedupsDuringSelect = metrics.NewCounter(`vm_deduplicated_samples_total{type="select"}`)

type sortBlock struct {
	Timestamps []int64
	Values     []float64
	NextIdx    int
}

func (sb *sortBlock) reset() {
	sb.Timestamps = sb.Timestamps[:0]
	sb.Values = sb.Values[:0]
	sb.NextIdx = 0
}

func (sb *sortBlock) unpackFrom(tmpBlock *storage.Block, tbf *tmpBlocksFile, br blockRef, tr storage.TimeRange) error {
	tmpBlock.Reset()
	brReal := tbf.MustReadBlockRefAt(br.partRef, br.addr)
	brReal.MustReadBlock(tmpBlock, true)
	if err := tmpBlock.UnmarshalData(); err != nil {
		return fmt.Errorf("cannot unmarshal block: %w", err)
	}
	sb.Timestamps, sb.Values = tmpBlock.AppendRowsWithTimeRangeFilter(sb.Timestamps[:0], sb.Values[:0], tr)
	skippedRows := tmpBlock.RowsCount() - len(sb.Timestamps)
	metricRowsSkipped.Add(skippedRows)
	return nil
}

type sortBlocksHeap []*sortBlock

func (sbh sortBlocksHeap) Len() int {
	return len(sbh)
}

func (sbh sortBlocksHeap) Less(i, j int) bool {
	a := sbh[i]
	b := sbh[j]
	return a.Timestamps[a.NextIdx] < b.Timestamps[b.NextIdx]
}

func (sbh sortBlocksHeap) Swap(i, j int) {
	sbh[i], sbh[j] = sbh[j], sbh[i]
}

func (sbh *sortBlocksHeap) Push(x interface{}) {
	*sbh = append(*sbh, x.(*sortBlock))
}

func (sbh *sortBlocksHeap) Pop() interface{} {
	a := *sbh
	v := a[len(a)-1]
	*sbh = a[:len(a)-1]
	return v
}

// DeleteSeries deletes time series matching the given tagFilterss.
func DeleteSeries(sq *storage.SearchQuery) (int, error) {
	tfss, err := setupTfss(sq.TagFilterss)
	if err != nil {
		return 0, err
	}
	return vmstorage.DeleteMetrics(tfss)
}

// GetLabelsOnTimeRange returns labels for the given tr until the given deadline.
func GetLabelsOnTimeRange(tr storage.TimeRange, deadline searchutils.Deadline) ([]string, error) {
	if deadline.Exceeded() {
		return nil, fmt.Errorf("timeout exceeded before starting the query processing: %s", deadline.String())
	}
	labels, err := vmstorage.SearchTagKeysOnTimeRange(tr, *maxTagKeysPerSearch, deadline.Deadline())
	if err != nil {
		return nil, fmt.Errorf("error during labels search on time range: %w", err)
	}
	// Substitute "" with "__name__"
	for i := range labels {
		if labels[i] == "" {
			labels[i] = "__name__"
		}
	}
	// Sort labels like Prometheus does
	sort.Strings(labels)
	return labels, nil
}

// GetLabels returns labels until the given deadline.
func GetLabels(deadline searchutils.Deadline) ([]string, error) {
	if deadline.Exceeded() {
		return nil, fmt.Errorf("timeout exceeded before starting the query processing: %s", deadline.String())
	}
	labels, err := vmstorage.SearchTagKeys(*maxTagKeysPerSearch, deadline.Deadline())
	if err != nil {
		return nil, fmt.Errorf("error during labels search: %w", err)
	}
	// Substitute "" with "__name__"
	for i := range labels {
		if labels[i] == "" {
			labels[i] = "__name__"
		}
	}
<<<<<<< HEAD

	// Merge labels obtained from Prometheus storage.
	promLabels, err := promdb.GetLabelNames(deadline)
	if err != nil {
		return nil, fmt.Errorf("cannot obtain labels from Prometheus storage: %w", err)
	}
	labels = mergeStrings(labels, promLabels)

=======
>>>>>>> 368b69b4
	// Sort labels like Prometheus does
	sort.Strings(labels)
	return labels, nil
}

<<<<<<< HEAD
func mergeStrings(a, b []string) []string {
	if len(a) == 0 {
		return b
	}
	if len(b) == 0 {
		return a
	}
	m := make(map[string]struct{}, len(a)+len(b))
	for _, s := range a {
		m[s] = struct{}{}
	}
	for _, s := range b {
		m[s] = struct{}{}
	}
	result := make([]string, 0, len(m))
	for s := range m {
		result = append(result, s)
	}
	return result
=======
// GetLabelValuesOnTimeRange returns label values for the given labelName on the given tr
// until the given deadline.
func GetLabelValuesOnTimeRange(labelName string, tr storage.TimeRange, deadline searchutils.Deadline) ([]string, error) {
	if deadline.Exceeded() {
		return nil, fmt.Errorf("timeout exceeded before starting the query processing: %s", deadline.String())
	}
	if labelName == "__name__" {
		labelName = ""
	}
	// Search for tag values
	labelValues, err := vmstorage.SearchTagValuesOnTimeRange([]byte(labelName), tr, *maxTagValuesPerSearch, deadline.Deadline())
	if err != nil {
		return nil, fmt.Errorf("error during label values search on time range for labelName=%q: %w", labelName, err)
	}
	// Sort labelValues like Prometheus does
	sort.Strings(labelValues)
	return labelValues, nil
>>>>>>> 368b69b4
}

// GetLabelValues returns label values for the given labelName
// until the given deadline.
func GetLabelValues(labelName string, deadline searchutils.Deadline) ([]string, error) {
	if deadline.Exceeded() {
		return nil, fmt.Errorf("timeout exceeded before starting the query processing: %s", deadline.String())
	}
	if labelName == "__name__" {
		labelName = ""
	}
	// Search for tag values
	labelValues, err := vmstorage.SearchTagValues([]byte(labelName), *maxTagValuesPerSearch, deadline.Deadline())
	if err != nil {
		return nil, fmt.Errorf("error during label values search for labelName=%q: %w", labelName, err)
	}
<<<<<<< HEAD

	// Merge label values obtained from Prometheus storage.
	promLabelValues, err := promdb.GetLabelValues(labelName, deadline)
	if err != nil {
		return nil, fmt.Errorf("cannot obtain label values for %q from Prometheus storage: %w", labelName, err)
	}
	labelValues = mergeStrings(labelValues, promLabelValues)

=======
>>>>>>> 368b69b4
	// Sort labelValues like Prometheus does
	sort.Strings(labelValues)
	return labelValues, nil
}

// GetTagValueSuffixes returns tag value suffixes for the given tagKey and the given tagValuePrefix.
//
// It can be used for implementing https://graphite-api.readthedocs.io/en/latest/api.html#metrics-find
func GetTagValueSuffixes(tr storage.TimeRange, tagKey, tagValuePrefix string, delimiter byte, deadline searchutils.Deadline) ([]string, error) {
	if deadline.Exceeded() {
		return nil, fmt.Errorf("timeout exceeded before starting the query processing: %s", deadline.String())
	}
	suffixes, err := vmstorage.SearchTagValueSuffixes(tr, []byte(tagKey), []byte(tagValuePrefix), delimiter, *maxTagValueSuffixesPerSearch, deadline.Deadline())
	if err != nil {
		return nil, fmt.Errorf("error during search for suffixes for tagKey=%q, tagValuePrefix=%q, delimiter=%c on time range %s: %w",
			tagKey, tagValuePrefix, delimiter, tr.String(), err)
	}
	return suffixes, nil
}

// GetLabelEntries returns all the label entries until the given deadline.
func GetLabelEntries(deadline searchutils.Deadline) ([]storage.TagEntry, error) {
	if deadline.Exceeded() {
		return nil, fmt.Errorf("timeout exceeded before starting the query processing: %s", deadline.String())
	}
	labelEntries, err := vmstorage.SearchTagEntries(*maxTagKeysPerSearch, *maxTagValuesPerSearch, deadline.Deadline())
	if err != nil {
		return nil, fmt.Errorf("error during label entries request: %w", err)
	}

	// Substitute "" with "__name__"
	for i := range labelEntries {
		e := &labelEntries[i]
		if e.Key == "" {
			e.Key = "__name__"
		}
	}

	// Sort labelEntries by the number of label values in each entry.
	sort.Slice(labelEntries, func(i, j int) bool {
		a, b := labelEntries[i].Values, labelEntries[j].Values
		if len(a) != len(b) {
			return len(a) > len(b)
		}
		return labelEntries[i].Key > labelEntries[j].Key
	})

	return labelEntries, nil
}

// GetTSDBStatusForDate returns tsdb status according to https://prometheus.io/docs/prometheus/latest/querying/api/#tsdb-stats
func GetTSDBStatusForDate(deadline searchutils.Deadline, date uint64, topN int) (*storage.TSDBStatus, error) {
	if deadline.Exceeded() {
		return nil, fmt.Errorf("timeout exceeded before starting the query processing: %s", deadline.String())
	}
	status, err := vmstorage.GetTSDBStatusForDate(date, topN, deadline.Deadline())
	if err != nil {
		return nil, fmt.Errorf("error during tsdb status request: %w", err)
	}
	return status, nil
}

// GetSeriesCount returns the number of unique series.
func GetSeriesCount(deadline searchutils.Deadline) (uint64, error) {
	if deadline.Exceeded() {
		return 0, fmt.Errorf("timeout exceeded before starting the query processing: %s", deadline.String())
	}
	n, err := vmstorage.GetSeriesCount(deadline.Deadline())
	if err != nil {
		return 0, fmt.Errorf("error during series count request: %w", err)
	}
	return n, nil
}

func getStorageSearch() *storage.Search {
	v := ssPool.Get()
	if v == nil {
		return &storage.Search{}
	}
	return v.(*storage.Search)
}

func putStorageSearch(sr *storage.Search) {
	sr.MustClose()
	ssPool.Put(sr)
}

var ssPool sync.Pool

// ExportBlocks searches for time series matching sq and calls f for each found block.
//
// f is called in parallel from multiple goroutines.
// Data processing is immediately stopped if f returns non-nil error.
// It is the responsibility of f to call b.UnmarshalData before reading timestamps and values from the block.
// It is the responsibility of f to filter blocks according to the given tr.
func ExportBlocks(sq *storage.SearchQuery, deadline searchutils.Deadline, f func(mn *storage.MetricName, b *storage.Block, tr storage.TimeRange) error) error {
	if deadline.Exceeded() {
		return fmt.Errorf("timeout exceeded before starting data export: %s", deadline.String())
	}
	tfss, err := setupTfss(sq.TagFilterss)
	if err != nil {
		return err
	}
	tr := storage.TimeRange{
		MinTimestamp: sq.MinTimestamp,
		MaxTimestamp: sq.MaxTimestamp,
	}
	if err := vmstorage.CheckTimeRange(tr); err != nil {
		return err
	}

	vmstorage.WG.Add(1)
	defer vmstorage.WG.Done()

	sr := getStorageSearch()
	defer putStorageSearch(sr)
	sr.Init(vmstorage.Storage, tfss, tr, *maxMetricsPerSearch, deadline.Deadline())

	// Start workers that call f in parallel on available CPU cores.
	gomaxprocs := runtime.GOMAXPROCS(-1)
	workCh := make(chan *exportWork, gomaxprocs*8)
	var (
		errGlobal     error
		errGlobalLock sync.Mutex
		mustStop      uint32
	)
	var wg sync.WaitGroup
	wg.Add(gomaxprocs)
	for i := 0; i < gomaxprocs; i++ {
		go func() {
			defer wg.Done()
			for xw := range workCh {
				if err := f(&xw.mn, &xw.b, tr); err != nil {
					errGlobalLock.Lock()
					if errGlobal != nil {
						errGlobal = err
						atomic.StoreUint32(&mustStop, 1)
					}
					errGlobalLock.Unlock()
				}
				xw.reset()
				exportWorkPool.Put(xw)
			}
		}()
	}

	// Feed workers with work
	blocksRead := 0
	for sr.NextMetricBlock() {
		blocksRead++
		if deadline.Exceeded() {
			return fmt.Errorf("timeout exceeded while fetching data block #%d from storage: %s", blocksRead, deadline.String())
		}
		if atomic.LoadUint32(&mustStop) != 0 {
			break
		}
		xw := exportWorkPool.Get().(*exportWork)
		if err := xw.mn.Unmarshal(sr.MetricBlockRef.MetricName); err != nil {
			return fmt.Errorf("cannot unmarshal metricName for block #%d: %w", blocksRead, err)
		}
		sr.MetricBlockRef.BlockRef.MustReadBlock(&xw.b, true)
		workCh <- xw
	}
	close(workCh)

	// Wait for workers to finish.
	wg.Wait()

	// Check errors.
	err = sr.Error()
	if err == nil {
		err = errGlobal
	}
	if err != nil {
		if errors.Is(err, storage.ErrDeadlineExceeded) {
			return fmt.Errorf("timeout exceeded during the query: %s", deadline.String())
		}
		return fmt.Errorf("search error after reading %d data blocks: %w", blocksRead, err)
	}
	return nil
}

type exportWork struct {
	mn storage.MetricName
	b  storage.Block
}

func (xw *exportWork) reset() {
	xw.mn.Reset()
	xw.b.Reset()
}

var exportWorkPool = &sync.Pool{
	New: func() interface{} {
		return &exportWork{}
	},
}

// ProcessSearchQuery performs sq until the given deadline.
//
// Results.RunParallel or Results.Cancel must be called on the returned Results.
func ProcessSearchQuery(sq *storage.SearchQuery, fetchData bool, deadline searchutils.Deadline) (*Results, error) {
	if deadline.Exceeded() {
		return nil, fmt.Errorf("timeout exceeded before starting the query processing: %s", deadline.String())
	}

	// Setup search.
	tfss, err := setupTfss(sq.TagFilterss)
	if err != nil {
		return nil, err
	}
	tr := storage.TimeRange{
		MinTimestamp: sq.MinTimestamp,
		MaxTimestamp: sq.MaxTimestamp,
	}
	if err := vmstorage.CheckTimeRange(tr); err != nil {
		return nil, err
	}

	vmstorage.WG.Add(1)
	defer vmstorage.WG.Done()

	sr := getStorageSearch()
	maxSeriesCount := sr.Init(vmstorage.Storage, tfss, tr, *maxMetricsPerSearch, deadline.Deadline())
	m := make(map[string][]blockRef, maxSeriesCount)
	orderedMetricNames := make([]string, 0, maxSeriesCount)
	blocksRead := 0
	tbf := getTmpBlocksFile()
	var buf []byte
	for sr.NextMetricBlock() {
		blocksRead++
		if deadline.Exceeded() {
			putTmpBlocksFile(tbf)
			putStorageSearch(sr)
			return nil, fmt.Errorf("timeout exceeded while fetching data block #%d from storage: %s", blocksRead, deadline.String())
		}
		buf = sr.MetricBlockRef.BlockRef.Marshal(buf[:0])
		addr, err := tbf.WriteBlockRefData(buf)
		if err != nil {
			putTmpBlocksFile(tbf)
			putStorageSearch(sr)
			return nil, fmt.Errorf("cannot write %d bytes to temporary file: %w", len(buf), err)
		}
		metricName := sr.MetricBlockRef.MetricName
		brs := m[string(metricName)]
		brs = append(brs, blockRef{
			partRef: sr.MetricBlockRef.BlockRef.PartRef(),
			addr:    addr,
		})
		if len(brs) > 1 {
			// An optimization: do not allocate a string for already existing metricName key in m
			m[string(metricName)] = brs
		} else {
			// An optimization for big number of time series with long metricName values:
			// use only a single copy of metricName for both orderedMetricNames and m.
			orderedMetricNames = append(orderedMetricNames, string(metricName))
			m[orderedMetricNames[len(orderedMetricNames)-1]] = brs
		}
	}
	if err := sr.Error(); err != nil {
		putTmpBlocksFile(tbf)
		putStorageSearch(sr)
		if errors.Is(err, storage.ErrDeadlineExceeded) {
			return nil, fmt.Errorf("timeout exceeded during the query: %s", deadline.String())
		}
		return nil, fmt.Errorf("search error after reading %d data blocks: %w", blocksRead, err)
	}
	if err := tbf.Finalize(); err != nil {
		putTmpBlocksFile(tbf)
		putStorageSearch(sr)
		return nil, fmt.Errorf("cannot finalize temporary file: %w", err)
	}

	// Fetch data from promdb.
	pm := make(map[string]*promData)
	err = promdb.VisitSeries(sq, fetchData, deadline, func(metricName []byte, values []float64, timestamps []int64) {
		pd := pm[string(metricName)]
		if pd == nil {
			if _, ok := m[string(metricName)]; !ok {
				orderedMetricNames = append(orderedMetricNames, string(metricName))
			}
			pd = &promData{}
			pm[string(metricName)] = pd
		}
		pd.values = append(pd.values, values...)
		pd.timestamps = append(pd.timestamps, timestamps...)
	})
	if err != nil {
		putStorageSearch(sr)
		return nil, fmt.Errorf("error when searching in Prometheus data: %w", err)
	}

	var rss Results
	rss.tr = tr
	rss.fetchData = fetchData
	rss.deadline = deadline
	pts := make([]packedTimeseries, len(orderedMetricNames))
	for i, metricName := range orderedMetricNames {
		pts[i] = packedTimeseries{
			metricName: metricName,
			brs:        m[metricName],
			pd:         pm[metricName],
		}
	}
	rss.packedTimeseries = pts
	rss.sr = sr
	rss.tbf = tbf
	return &rss, nil
}

type blockRef struct {
	partRef storage.PartRef
	addr    tmpBlockAddr
}

func setupTfss(tagFilterss [][]storage.TagFilter) ([]*storage.TagFilters, error) {
	tfss := make([]*storage.TagFilters, 0, len(tagFilterss))
	for _, tagFilters := range tagFilterss {
		tfs := storage.NewTagFilters()
		for i := range tagFilters {
			tf := &tagFilters[i]
			if err := tfs.Add(tf.Key, tf.Value, tf.IsNegative, tf.IsRegexp); err != nil {
				return nil, fmt.Errorf("cannot parse tag filter %s: %w", tf, err)
			}
		}
		tfss = append(tfss, tfs)
		tfss = append(tfss, tfs.Finalize()...)
	}
	return tfss, nil
}<|MERGE_RESOLUTION|>--- conflicted
+++ resolved
@@ -510,6 +510,14 @@
 			labels[i] = "__name__"
 		}
 	}
+
+	// Merge labels obtained from Prometheus storage.
+	promLabels, err := promdb.GetLabelNamesOnTimeRange(tr, deadline)
+	if err != nil {
+		return nil, fmt.Errorf("cannot obtain labels from Prometheus storage: %w", err)
+	}
+	labels = mergeStrings(labels, promLabels)
+
 	// Sort labels like Prometheus does
 	sort.Strings(labels)
 	return labels, nil
@@ -530,7 +538,6 @@
 			labels[i] = "__name__"
 		}
 	}
-<<<<<<< HEAD
 
 	// Merge labels obtained from Prometheus storage.
 	promLabels, err := promdb.GetLabelNames(deadline)
@@ -539,14 +546,11 @@
 	}
 	labels = mergeStrings(labels, promLabels)
 
-=======
->>>>>>> 368b69b4
 	// Sort labels like Prometheus does
 	sort.Strings(labels)
 	return labels, nil
 }
 
-<<<<<<< HEAD
 func mergeStrings(a, b []string) []string {
 	if len(a) == 0 {
 		return b
@@ -566,7 +570,8 @@
 		result = append(result, s)
 	}
 	return result
-=======
+}
+
 // GetLabelValuesOnTimeRange returns label values for the given labelName on the given tr
 // until the given deadline.
 func GetLabelValuesOnTimeRange(labelName string, tr storage.TimeRange, deadline searchutils.Deadline) ([]string, error) {
@@ -581,10 +586,17 @@
 	if err != nil {
 		return nil, fmt.Errorf("error during label values search on time range for labelName=%q: %w", labelName, err)
 	}
+
+	// Merge label values obtained from Prometheus storage.
+	promLabelValues, err := promdb.GetLabelValuesOnTimeRange(labelName, tr, deadline)
+	if err != nil {
+		return nil, fmt.Errorf("cannot obtain label values on time range for %q from Prometheus storage: %w", labelName, err)
+	}
+	labelValues = mergeStrings(labelValues, promLabelValues)
+
 	// Sort labelValues like Prometheus does
 	sort.Strings(labelValues)
 	return labelValues, nil
->>>>>>> 368b69b4
 }
 
 // GetLabelValues returns label values for the given labelName
@@ -601,7 +613,6 @@
 	if err != nil {
 		return nil, fmt.Errorf("error during label values search for labelName=%q: %w", labelName, err)
 	}
-<<<<<<< HEAD
 
 	// Merge label values obtained from Prometheus storage.
 	promLabelValues, err := promdb.GetLabelValues(labelName, deadline)
@@ -610,8 +621,6 @@
 	}
 	labelValues = mergeStrings(labelValues, promLabelValues)
 
-=======
->>>>>>> 368b69b4
 	// Sort labelValues like Prometheus does
 	sort.Strings(labelValues)
 	return labelValues, nil
