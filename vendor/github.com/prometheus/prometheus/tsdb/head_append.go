--- conflicted
+++ resolved
@@ -633,7 +633,7 @@
 	// Ensure no empty labels have gotten through.
 	e.Labels = e.Labels.WithoutEmpty()
 
-	err := a.head.exemplars.ValidateExemplar(s.lset, e)
+	err := a.head.exemplars.ValidateExemplar(s.labels(), e)
 	if err != nil {
 		if errors.Is(err, storage.ErrDuplicateExemplar) || errors.Is(err, storage.ErrExemplarsDisabled) {
 			// Duplicate, don't return an error but don't accept the exemplar.
@@ -903,7 +903,7 @@
 		return 0, labels.EmptyLabels()
 	}
 	// returned labels must be suitable to pass to Append()
-	return storage.SeriesRef(s.ref), s.lset
+	return storage.SeriesRef(s.ref), s.labels()
 }
 
 // log writes all headAppender's data to the WAL.
@@ -1026,7 +1026,7 @@
 			continue
 		}
 		// We don't instrument exemplar appends here, all is instrumented by storage.
-		if err := a.head.exemplars.AddExemplar(s.lset, e.exemplar); err != nil {
+		if err := a.head.exemplars.AddExemplar(s.labels(), e.exemplar); err != nil {
 			if errors.Is(err, storage.ErrOutOfOrderExemplar) {
 				continue
 			}
@@ -1046,57 +1046,6 @@
 		return
 	}
 
-<<<<<<< HEAD
-	var (
-		floatsAppended     = len(a.samples)
-		histogramsAppended = len(a.histograms) + len(a.floatHistograms)
-		// number of samples out of order but accepted: with ooo enabled and within time window
-		floatOOOAccepted int
-		// number of samples rejected due to: out of order but OOO support disabled.
-		floatOOORejected int
-		histoOOORejected int
-		// number of samples rejected due to: that are out of order but too old (OOO support enabled, but outside time window)
-		floatTooOldRejected int
-		// number of samples rejected due to: out of bounds: with t < minValidTime (OOO support disabled)
-		floatOOBRejected int
-
-		inOrderMint     int64 = math.MaxInt64
-		inOrderMaxt     int64 = math.MinInt64
-		ooomint         int64 = math.MaxInt64
-		ooomaxt         int64 = math.MinInt64
-		wblSamples      []record.RefSample
-		oooMmapMarkers  map[chunks.HeadSeriesRef]chunks.ChunkDiskMapperRef
-		oooRecords      [][]byte
-		oooCapMax       = a.head.opts.OutOfOrderCapMax.Load()
-		series          *memSeries
-		appendChunkOpts = chunkOpts{
-			chunkDiskMapper: a.head.chunkDiskMapper,
-			chunkRange:      a.head.chunkRange.Load(),
-			samplesPerChunk: a.head.opts.SamplesPerChunk,
-		}
-		enc record.Encoder
-	)
-	defer func() {
-		for i := range oooRecords {
-			a.head.putBytesBuffer(oooRecords[i][:0])
-		}
-	}()
-	collectOOORecords := func() {
-		if a.head.wbl == nil {
-			// WBL is not enabled. So no need to collect.
-			wblSamples = nil
-			oooMmapMarkers = nil
-			return
-		}
-		// The m-map happens before adding a new sample. So we collect
-		// the m-map markers first, and then samples.
-		// WBL Graphically:
-		//   WBL Before this Commit(): [old samples before this commit for chunk 1]
-		//   WBL After this Commit():  [old samples before this commit for chunk 1][new samples in this commit for chunk 1]mmapmarker1[samples for chunk 2]mmapmarker2[samples for chunk 3]
-		if oooMmapMarkers != nil {
-			markers := make([]record.RefMmapMarker, 0, len(oooMmapMarkers))
-			for ref, mmapRef := range oooMmapMarkers {
-=======
 	// The m-map happens before adding a new sample. So we collect
 	// the m-map markers first, and then samples.
 	// WBL Graphically:
@@ -1106,7 +1055,6 @@
 		markers := make([]record.RefMmapMarker, 0, acc.oooMmapMarkersCount)
 		for ref, mmapRefs := range acc.oooMmapMarkers {
 			for _, mmapRef := range mmapRefs {
->>>>>>> 61b84e90
 				markers = append(markers, record.RefMmapMarker{
 					Ref:     ref,
 					MmapRef: mmapRef,
@@ -1199,32 +1147,20 @@
 		case oooSample:
 			// Sample is OOO and OOO handling is enabled
 			// and the delta is within the OOO tolerance.
-<<<<<<< HEAD
-			var mmapRef chunks.ChunkDiskMapperRef
-			ok, chunkCreated, mmapRef = series.insert(s.T, s.V, a.head.chunkDiskMapper, oooCapMax)
-			if chunkCreated {
-				r, ok := oooMmapMarkers[series.ref]
-				if !ok || r != 0 {
-=======
 			var mmapRefs []chunks.ChunkDiskMapperRef
 			ok, chunkCreated, mmapRefs = series.insert(s.T, s.V, nil, nil, a.head.chunkDiskMapper, acc.oooCapMax, a.head.logger)
 			if chunkCreated {
 				r, ok := acc.oooMmapMarkers[series.ref]
 				if !ok || r != nil {
->>>>>>> 61b84e90
 					// !ok means there are no markers collected for these samples yet. So we first flush the samples
 					// before setting this m-map marker.
 
-					// r != 0 means we have already m-mapped a chunk for this series in the same Commit().
+					// r != nil means we have already m-mapped a chunk for this series in the same Commit().
 					// Hence, before we m-map again, we should add the samples and m-map markers
 					// seen till now to the WBL records.
 					acc.collectOOORecords(a)
 				}
 
-<<<<<<< HEAD
-				if oooMmapMarkers == nil {
-					oooMmapMarkers = make(map[chunks.HeadSeriesRef]chunks.ChunkDiskMapperRef)
-=======
 				if acc.oooMmapMarkers == nil {
 					acc.oooMmapMarkers = make(map[chunks.HeadSeriesRef][]chunks.ChunkDiskMapperRef)
 				}
@@ -1235,26 +1171,15 @@
 					// No chunk was written to disk, so we need to set an initial marker for this series.
 					acc.oooMmapMarkers[series.ref] = []chunks.ChunkDiskMapperRef{0}
 					acc.oooMmapMarkersCount++
->>>>>>> 61b84e90
-				}
-				oooMmapMarkers[series.ref] = mmapRef
+				}
 			}
 			if ok {
-<<<<<<< HEAD
-				wblSamples = append(wblSamples, s)
-				if s.T < ooomint {
-					ooomint = s.T
-				}
-				if s.T > ooomaxt {
-					ooomaxt = s.T
-=======
 				acc.wblSamples = append(acc.wblSamples, s)
 				if s.T < acc.oooMinT {
 					acc.oooMinT = s.T
 				}
 				if s.T > acc.oooMaxT {
 					acc.oooMaxT = s.T
->>>>>>> 61b84e90
 				}
 				acc.oooFloatsAccepted++
 			} else {
@@ -1493,17 +1418,6 @@
 		return fmt.Errorf("write to WAL: %w", err)
 	}
 
-<<<<<<< HEAD
-	a.head.metrics.outOfOrderSamples.WithLabelValues(sampleMetricTypeFloat).Add(float64(floatOOORejected))
-	a.head.metrics.outOfOrderSamples.WithLabelValues(sampleMetricTypeHistogram).Add(float64(histoOOORejected))
-	a.head.metrics.outOfBoundSamples.WithLabelValues(sampleMetricTypeFloat).Add(float64(floatOOBRejected))
-	a.head.metrics.tooOldSamples.WithLabelValues(sampleMetricTypeFloat).Add(float64(floatTooOldRejected))
-	a.head.metrics.samplesAppended.WithLabelValues(sampleMetricTypeFloat).Add(float64(floatsAppended))
-	a.head.metrics.samplesAppended.WithLabelValues(sampleMetricTypeHistogram).Add(float64(histogramsAppended))
-	a.head.metrics.outOfOrderSamplesAppended.WithLabelValues(sampleMetricTypeFloat).Add(float64(floatOOOAccepted))
-	a.head.updateMinMaxTime(inOrderMint, inOrderMaxt)
-	a.head.updateMinOOOMaxOOOTime(ooomint, ooomaxt)
-=======
 	if a.head.writeNotified != nil {
 		a.head.writeNotified.Notify()
 	}
@@ -1533,7 +1447,6 @@
 			samplesPerChunk: a.head.opts.SamplesPerChunk,
 		},
 	}
->>>>>>> 61b84e90
 
 	defer func() {
 		for i := range acc.oooRecords {
@@ -1571,22 +1484,14 @@
 }
 
 // insert is like append, except it inserts. Used for OOO samples.
-<<<<<<< HEAD
-func (s *memSeries) insert(t int64, v float64, chunkDiskMapper *chunks.ChunkDiskMapper, oooCapMax int64) (inserted, chunkCreated bool, mmapRef chunks.ChunkDiskMapperRef) {
-=======
 func (s *memSeries) insert(t int64, v float64, h *histogram.Histogram, fh *histogram.FloatHistogram, chunkDiskMapper *chunks.ChunkDiskMapper, oooCapMax int64, logger *slog.Logger) (inserted, chunkCreated bool, mmapRefs []chunks.ChunkDiskMapperRef) {
->>>>>>> 61b84e90
 	if s.ooo == nil {
 		s.ooo = &memSeriesOOOFields{}
 	}
 	c := s.ooo.oooHeadChunk
 	if c == nil || c.chunk.NumSamples() == int(oooCapMax) {
 		// Note: If no new samples come in then we rely on compaction to clean up stale in-memory OOO chunks.
-<<<<<<< HEAD
-		c, mmapRef = s.cutNewOOOHeadChunk(t, chunkDiskMapper)
-=======
 		c, mmapRefs = s.cutNewOOOHeadChunk(t, chunkDiskMapper, logger)
->>>>>>> 61b84e90
 		chunkCreated = true
 	}
 
@@ -1599,7 +1504,7 @@
 			c.maxTime = t
 		}
 	}
-	return ok, chunkCreated, mmapRef
+	return ok, chunkCreated, mmapRefs
 }
 
 // chunkOpts are chunk-level options that are passed when appending to a memSeries.
@@ -1940,15 +1845,9 @@
 }
 
 // cutNewOOOHeadChunk cuts a new OOO chunk and m-maps the old chunk.
-<<<<<<< HEAD
-// The caller must ensure that s.ooo is not nil.
-func (s *memSeries) cutNewOOOHeadChunk(mint int64, chunkDiskMapper *chunks.ChunkDiskMapper) (*oooHeadChunk, chunks.ChunkDiskMapperRef) {
-	ref := s.mmapCurrentOOOHeadChunk(chunkDiskMapper)
-=======
 // The caller must ensure that s is locked and s.ooo is not nil.
 func (s *memSeries) cutNewOOOHeadChunk(mint int64, chunkDiskMapper *chunks.ChunkDiskMapper, logger *slog.Logger) (*oooHeadChunk, []chunks.ChunkDiskMapperRef) {
 	ref := s.mmapCurrentOOOHeadChunk(chunkDiskMapper, logger)
->>>>>>> 61b84e90
 
 	s.ooo.oooHeadChunk = &oooHeadChunk{
 		chunk:   NewOOOChunk(),
@@ -1959,21 +1858,6 @@
 	return s.ooo.oooHeadChunk, ref
 }
 
-<<<<<<< HEAD
-func (s *memSeries) mmapCurrentOOOHeadChunk(chunkDiskMapper *chunks.ChunkDiskMapper) chunks.ChunkDiskMapperRef {
-	if s.ooo == nil || s.ooo.oooHeadChunk == nil {
-		// There is no head chunk, so nothing to m-map here.
-		return 0
-	}
-	xor, _ := s.ooo.oooHeadChunk.chunk.ToXOR() // Encode to XorChunk which is more compact and implements all of the needed functionality.
-	chunkRef := chunkDiskMapper.WriteChunk(s.ref, s.ooo.oooHeadChunk.minTime, s.ooo.oooHeadChunk.maxTime, xor, true, handleChunkWriteError)
-	s.ooo.oooMmappedChunks = append(s.ooo.oooMmappedChunks, &mmappedChunk{
-		ref:        chunkRef,
-		numSamples: uint16(xor.NumSamples()),
-		minTime:    s.ooo.oooHeadChunk.minTime,
-		maxTime:    s.ooo.oooHeadChunk.maxTime,
-	})
-=======
 // s must be locked when calling.
 func (s *memSeries) mmapCurrentOOOHeadChunk(chunkDiskMapper *chunks.ChunkDiskMapper, logger *slog.Logger) []chunks.ChunkDiskMapperRef {
 	if s.ooo == nil || s.ooo.oooHeadChunk == nil {
@@ -2000,9 +1884,8 @@
 			maxTime:    memchunk.maxTime,
 		})
 	}
->>>>>>> 61b84e90
 	s.ooo.oooHeadChunk = nil
-	return chunkRef
+	return chunkRefs
 }
 
 // mmapChunks will m-map all but first chunk on s.headChunks list.
